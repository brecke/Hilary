# Open Academic Environment (OAE Project)

Hilary is the back-end for the [Open Academic Environment](http://www.oaeproject.org/)

## Build status

[![Build Status](https://travis-ci.org/oaeproject/Hilary.png?branch=master)](https://travis-ci.org/oaeproject/Hilary)
[![Coverage Status](https://coveralls.io/repos/oaeproject/Hilary/badge.png)](https://coveralls.io/r/oaeproject/Hilary)

<<<<<<< HEAD
## Quickstart Guide

The following guide will take you through the necessary steps to run the back-end for OAE (Hilary) and its reference UI (3akai-ux) for development purposes.

### Installing dependencies

If you're installing on Windows (not recommended for production) there's a package manager called Chocolatey that can be used to install all the dependencies quickly. See the `Windows Dependencies` section of this document for more information.

#### Node.js

Download and install the latest 6.x version of [Node.js](http://nodejs.org/).
=======
## Installation
>>>>>>> 3e4fb8d4

If you're looking to install the OAE project manually, check out [this page](https://github.com/brecke/Hilary/wiki/Manual-installation-&-setup) and then go the the [Setup section](#setup) below.

Otherwise, please follow our docker quickstart guide:

### Docker Quickstart Guide

The recommended way to install docker is to follow the official guide at https://docs.docker.com/engine/installation/. Make sure you have `docker` version `>= 17.x` and `docker-compose` version `>= 1.6.0` before you proceed to cloning the repos. Check your versions by running the following commands:

```
$ docker -v
Docker version 17.03.0-ce, build 60ccb2265
$ docker-compose -v
docker-compose version 1.11.2, build dfed245
```

Also, don't forget the [post-install instructions](https://docs.docker.com/engine/installation/linux/linux-postinstall/) if you're using linux.

#### Clone the repos

```
git clone https://github.com/oaeproject/Hilary.git && cd Hilary
git submodule init
git submodule update
cd 3akai-ux && git checkout master # because HEAD is detached after pulling submodules by default
```

#### Customize the folder paths

The `docker-compose.yml` file includes the folder paths (mountpoints) where the container volumes will be mounted, namely:

- `oae-hilary`:
  - `/src/Hilary`
  - `/src/files`
  - `/src/tmp/oae`
- `oae-elasticsearch`:
  - `/data/elasticsearch`
- `oae-nginx`:
  - `/src/files`
  - `/src/Hilary/3akai-ux/nginx/nginx.conf.docker`
  - `/src/Hilary/3akai-ux/nginx/mime.conf`
  - `/src/Hilary/3akai-ux/nginx/nginx-selfsigned.crt`
  - `/src/Hilary/3akai-ux/nginx/nginx-selfsigned.key`
  - `/src/Hilary/3akai-ux/nginx/self-signed.conf`
  - `/src/Hilary/3akai-ux/nginx/ssl-params.conf`
  - `/src/Hilary/3akai-ux/nginx/dhparam.pem`
  - `/src/Hilary/3akai-ux`
- `oae-cassandra`:
  - `/data/cassandra`
- `oae-etherpad`:
  - `/data/etherpad/dirty.db`
- `oae-portainer`:
  - `/data/portainer/data`
  - `/var/run/docker.sock`

Either make sure these paths are the ones you're using or change them in the `docker-compose.yml` file to match your own paths.

Then, we need to edit the `config.js` file and change the `config.ui` path from:

```
config.ui = {
    'path': '../3akai-ux'
};
```

to

```
config.ui = {
    'path': './3akai-ux'
};
```

and then make sure you change the following settings in `config.js` as well:

```
    'hosts': ['127.0.0.1:9160'], # replace this
    'hosts': ['oae-cassandra:9160'], # by this
```

```
    'host': '127.0.0.1', # replace this
    'host': 'oae-redis', # by this
```

```
    'host': 'localhost', # replace this
    'host': 'oae-elasticsearch', # by this
```

<<<<<<< HEAD
Nginx is the most tested load balancer and web server used for OAE. A web server such as Nginx is necessary for file downloads to work properly.

#### Etherpad lite

[Etherpad](http://etherpad.org/) is an open-source editor for online collaborative editing in real-time and is used to power the OAE collaborative documents. Follow the [Etherpad README](https://github.com/ether/etherpad-lite/blob/develop/README.md) to get it installed. Make sure you get the 1.6.x release.

Once you've installed Etherpad, you will also need the [Etherpad OAE](https://github.com/oaeproject/ep_oae) plugin. This is the glue for authenticating users between Hilary and etherpad-lite. The simplest method of installing the plugin is cloning it in the top node_modules folder that can be found in your etherpad-lite directory.

=======
>>>>>>> 3e4fb8d4
```
    'host': 'localhost', # replace this
    'host': 'oae-rabbitmq', # by this
```

<<<<<<< HEAD
You can copy or symlink the `static/css/pad.css` in the `ep_oae` module to `your-etherpad-dir/src/static/custom/pad.css` in order to apply the OAE skin on etherpad.

```
cd your-etherpad-dir
rm src/static/custom/pad.css
ln -s ../../../node_modules/ep_oae/static/css/pad.css src/static/custom/pad.css
```

The module needs to send events back to OAE, which happens over RabbitMQ. If you're not running RabbitMQ on the IP or port, you can configure the settings by adding the following block to Etherpad's `settings.json` file.

```javascript
"ep_oae": {
    "mq": {
        "host": "127.0.0.1",
        "port": 5672
    }
}
```

Next, we need to enable websockets as a way of communicating between Etherpad and Hilary. In order to do this, open the settings.json file in your favourite editor and change
=======
```
config.previews = {
    'enabled': false, # replace this
    'enabled': true, # by this (optional)
```

```
    'host': '127.0.0.1', # replace this
    'host': 'oae-etherpad', # by this
```

>>>>>>> 3e4fb8d4

#### Build the docker image locally

```
docker-compose create --build # this will build the hilary:latest image
```

NOTE: if the previous step fails due to network problems, try changing the DNS server to Google's: 8.8.8.8 or 8.8.4.4. In order to do this, either use your operating system's settings or do it via the command line interface by editing `/etc/resolv.conf` and making sure these two lines are on top:

```
nameserver 8.8.8.8
nameserver 8.8.4.4
```

#### Install dependencies

In order to install dependencies for the frontend and the backend, we need to run a one-off command for each:

```
docker-compose run oae-hilary "cd node_modules/oae-rest && npm install" # install dependencies for oae-rest
docker-compose run oae-hilary "cd 3akai-ux && npm install" # install dependencies for 3akai-ux
docker-compose run oae-hilary "npm install" # install dependencies for Hilary
```

#### Create the SSL Certificate

If we're looking to use HTTPS via nginx, first we need to create the SSL certificate. You can do do that by running:

```
openssl req -x509 -nodes -days 365 -newkey rsa:2048 -keyout 3akai-ux/nginx/nginx-selfsigned.key -out 3akai-ux/nginx/nginx-selfsigned.crt
```

This will create two new files: `3akai-ux/nginx/nginx-selfsigned.key` and `3akai-ux/nginx/nginx-selfsigned.crt`.

Then, run the following command:

```
openssl dhparam -out 3akai-ux/nginx/dhparam.pem 2048
```

This may take a few minutes, but when it's done you will have the file `nginx/dhparam.pem` that you can use in your configuration.

--

Before moving on to the next step, make sure these three files exist otherwise there will be errors.

#### Run the containers

Run `docker-compose up` and all the containers will boot.

### Extra docker utilities

The service names and description are in the `docker-compose.yml` file.

To start and stop all containers at once, run `docker-compose up` and `docker-compose down` respectively. Check `docker-compose` documentation for more information.

If you need to rebuild the `hilary:latest` docker image, try running `docker build -f Dockerfile -t hilary:latest .`.

If you need to tail the logs of a specific server for debugging, try running `docker logs -f oae-hilary` (for the `oae-hilary` service).

If you're having network problems, run `docker network inspect bridge` for check container network configuration or `docker inspect oae-hilary` to take a look at `oae-hilary` container details.

--

For making it easy to manage docker containers and images, we have included [portainer](http://portainer.io/) in the `docker-compose.yml` file. Portainer is easily installed and becomes accessible via `http://DOCKER_HOST:9000` when `docker-compose up` is ran. More information on Portainer at [the official documentation website](https://portainer.readthedocs.io/en/stable/).

### Setup

#### Change the /etc/hosts file

OAE is a multi-tenant system that discriminates the tenant by the host name with which you are accessing the server. In order to support the "Global Tenant" (i.e., the tenant that hosts the administration UI) and a "User Tenant", you will need to have at least 2 different host names that point to your server. To do this, you will need to add the following entries to your `/etc/hosts` file:

```
127.0.0.1   admin.oae.com
127.0.0.1   tenant1.oae.com
```

Where `admin.oae.com` is the hostname that we will use to access the global administration tenant and `tenant1.oae.com` would be one of many potential user tenant hosts. After making this change, you should now be able to visit http://admin.oae.com \o/

#### Change the docker-compose DNS entries

This same DNS information must be made explicit in the `docker-compose.yml` file, to make sure that the `oae-hilary` container can connect to the `oae-nginx` container holding HTTP server (for instance, for preview processing purposes). Go to the file and look for the following section:

```
extra_hosts:
- "admin.oae.com:172.20.0.9"
- "tenant1.oae.com:172.20.0.9"
```

As you see, we already included both `admin.oae.com` and `tenant1.oae.com`, both associated with the `oae-nginx` static IP. If you're looking to add an extra host, say, `tenant2.oae.com`, then you should add the following line and you're good to go:

```
- "tenant2.oae.com:172.20.0.9"
```

#### Creating your first user tenant

When you start the server, all data schemas will be created for you if they don't already exist. A global administrator user and global administration tenant will be ready for you as well. You can use these to create a new user tenant that hosts the actual OAE user interface.

1. Visit http://admin.oae.com/  (substitute "admin.oae.com" with the administration host you configured in `/etc/hosts`)
1. Log in with username and password: `administrator` / `administrator`
1. Click the "Tenants" header to open up the actions
1. Click "Create tenant"
1. Choose an alias (a short, unique 2-5 character alphanumeric string such as "oae"), and a name of your liking.
1. For the Host field, use the host you configured for your user tenant in `/etc/hosts` (e.g., "tenant1.oae.com")
1. Click "Create new tenant"

You can now access the user tenant by their host http://tenant1.oae.com and start creating new users.

#### Creating your first user

To create a new user, use either the Sign Up link at the top left, or the Sign In link at the top right.

**Tip:** OAE requires that users have an email address that is verified VIA an email that is sent to the user. To avoid the requirement of having a valid email server configuration, you can instead watch the app server logs when a user is created or their email address is updated. When `config.email.debug` is set to `true` in `config.js`, the content of the verification email can be seen in the logs, and you can copy/paste the email verification link from the log to your browser to verify your email. The URL will look similar to: `http://tenant1.oae.com/?verifyEmail=abc123`

We're looking forward to seeing your contributions to the OAE project!

### Troubleshooting

#### Booting takes too much time

If you're on OSX, you might experience very slow booting especially for the Hilary server. This is a well known issue due to volume mounting. As a workaround, we recommend using [docker-sync](https://github.com/EugenMayer/docker-sync). Just follow the installation instructions on the website, edit the `docker-sync.yml` file so that `syncs > oae-hilary-sync > src` contains your Hilary source path as follows:

```
syncs:
  oae-hilary-sync:
    ...
    src: '/src/Hilary' # <- make sure this path is correct
  ...
```

Then, make sure you rename the mac-specific `docker-compose.mac.json` file we've included:

```
cp docker-compose.yml docker-compose.backup.yml
cp docker-compose.mac.yml docker-compose.yml
```

Finally, try one of these two alternatives to boot all the containers:

1. Run `docker-sync start` on a terminal window and then `docker-compose -f docker-compose.mac.yml up` on another, in this order
2. Run `docker-sync-stack start` which combines both commands above

<<<<<<< HEAD
```
node app.js | node_modules/.bin/bunyan
```

To start it in the background, you can run: `node app.js | node_modules/.bin/bunyan &`. An [upstart script](https://github.com/oaeproject/puppet-hilary/blob/master/modules/hilary/templates/upstart_hilary.conf.erb) can also be used to spawn and manage Hilary as a daemon process. The benefit of tying into upstart is that you get first-class support from deployment tools like MCollective and Puppet.
=======
More information on docker-sync is available [here](https://github.com/EugenMayer/docker-sync/wiki).

#### All I see is the 502 service unavailable page

If you still can't see the Web interface correctly by the time the containers start, it might be due to Hilary starting before Cassandra was available. This usually results in 502 _Service unavailable_ pages. We recommend to start hilary again to make sure it boots after cassandra is accepting connections: `docker-compose restart oae-hilary`. This is something we're looking to fix in the future.

#### I would like to run node directly on my machine instead of inside a container
>>>>>>> 3e4fb8d4

We understand that, and we do that ourselves too :) You can have that with just a few changes:

In `config.js` change the following values:

- `oae-rabbitmq`
- `oae-cassandra`
- `oae-elasticsearch`
- `oae-etherpad`
- `oae-redis`

...all to `localhost`.

Then, edit `nginx.conf.docker` and make sure these lines:

```
...
server oae-hilary:2000;
...
server oae-hilary:2001;
```

..become:

```
...
server 172.20.0.1:2000;
...
server 172.20.0.1:2001;
```

By the way, `172.20.0.1` is the IP address of the host machine, which can be obtained by running `/sbin/ip route|awk '/default/ { print $3 }'` from any container (e.g. `docker exec -it oae-nginx sh`).

Now if you run `nodemon app.js | bunyan` on the terminal, you should be able to start the server.

## Get in touch

The project website can be found at http://www.oaeproject.org. The [project blog](http://www.oaeproject.org/blog) will be updated with the latest project news from time to time.

The mailing list used for Apereo OAE is oae@apereo.org. You can subscribe to the mailing list at https://groups.google.com/a/apereo.org/d/forum/oae.

Bugs and other issues can be reported in our [issue tracker](https://github.com/oaeproject/Hilary/issues). Ideas for new features and capabilities can be suggested and voted for in our [UserVoice page](http://oaeproject.uservoice.com).<|MERGE_RESOLUTION|>--- conflicted
+++ resolved
@@ -7,21 +7,7 @@
 [![Build Status](https://travis-ci.org/oaeproject/Hilary.png?branch=master)](https://travis-ci.org/oaeproject/Hilary)
 [![Coverage Status](https://coveralls.io/repos/oaeproject/Hilary/badge.png)](https://coveralls.io/r/oaeproject/Hilary)
 
-<<<<<<< HEAD
-## Quickstart Guide
-
-The following guide will take you through the necessary steps to run the back-end for OAE (Hilary) and its reference UI (3akai-ux) for development purposes.
-
-### Installing dependencies
-
-If you're installing on Windows (not recommended for production) there's a package manager called Chocolatey that can be used to install all the dependencies quickly. See the `Windows Dependencies` section of this document for more information.
-
-#### Node.js
-
-Download and install the latest 6.x version of [Node.js](http://nodejs.org/).
-=======
 ## Installation
->>>>>>> 3e4fb8d4
 
 If you're looking to install the OAE project manually, check out [this page](https://github.com/brecke/Hilary/wiki/Manual-installation-&-setup) and then go the the [Setup section](#setup) below.
 
@@ -112,44 +98,11 @@
     'host': 'oae-elasticsearch', # by this
 ```
 
-<<<<<<< HEAD
-Nginx is the most tested load balancer and web server used for OAE. A web server such as Nginx is necessary for file downloads to work properly.
-
-#### Etherpad lite
-
-[Etherpad](http://etherpad.org/) is an open-source editor for online collaborative editing in real-time and is used to power the OAE collaborative documents. Follow the [Etherpad README](https://github.com/ether/etherpad-lite/blob/develop/README.md) to get it installed. Make sure you get the 1.6.x release.
-
-Once you've installed Etherpad, you will also need the [Etherpad OAE](https://github.com/oaeproject/ep_oae) plugin. This is the glue for authenticating users between Hilary and etherpad-lite. The simplest method of installing the plugin is cloning it in the top node_modules folder that can be found in your etherpad-lite directory.
-
-=======
->>>>>>> 3e4fb8d4
 ```
     'host': 'localhost', # replace this
     'host': 'oae-rabbitmq', # by this
 ```
 
-<<<<<<< HEAD
-You can copy or symlink the `static/css/pad.css` in the `ep_oae` module to `your-etherpad-dir/src/static/custom/pad.css` in order to apply the OAE skin on etherpad.
-
-```
-cd your-etherpad-dir
-rm src/static/custom/pad.css
-ln -s ../../../node_modules/ep_oae/static/css/pad.css src/static/custom/pad.css
-```
-
-The module needs to send events back to OAE, which happens over RabbitMQ. If you're not running RabbitMQ on the IP or port, you can configure the settings by adding the following block to Etherpad's `settings.json` file.
-
-```javascript
-"ep_oae": {
-    "mq": {
-        "host": "127.0.0.1",
-        "port": 5672
-    }
-}
-```
-
-Next, we need to enable websockets as a way of communicating between Etherpad and Hilary. In order to do this, open the settings.json file in your favourite editor and change
-=======
 ```
 config.previews = {
     'enabled': false, # replace this
@@ -161,7 +114,6 @@
     'host': 'oae-etherpad', # by this
 ```
 
->>>>>>> 3e4fb8d4
 
 #### Build the docker image locally
 
@@ -305,13 +257,6 @@
 1. Run `docker-sync start` on a terminal window and then `docker-compose -f docker-compose.mac.yml up` on another, in this order
 2. Run `docker-sync-stack start` which combines both commands above
 
-<<<<<<< HEAD
-```
-node app.js | node_modules/.bin/bunyan
-```
-
-To start it in the background, you can run: `node app.js | node_modules/.bin/bunyan &`. An [upstart script](https://github.com/oaeproject/puppet-hilary/blob/master/modules/hilary/templates/upstart_hilary.conf.erb) can also be used to spawn and manage Hilary as a daemon process. The benefit of tying into upstart is that you get first-class support from deployment tools like MCollective and Puppet.
-=======
 More information on docker-sync is available [here](https://github.com/EugenMayer/docker-sync/wiki).
 
 #### All I see is the 502 service unavailable page
@@ -319,7 +264,6 @@
 If you still can't see the Web interface correctly by the time the containers start, it might be due to Hilary starting before Cassandra was available. This usually results in 502 _Service unavailable_ pages. We recommend to start hilary again to make sure it boots after cassandra is accepting connections: `docker-compose restart oae-hilary`. This is something we're looking to fix in the future.
 
 #### I would like to run node directly on my machine instead of inside a container
->>>>>>> 3e4fb8d4
 
 We understand that, and we do that ourselves too :) You can have that with just a few changes:
 
