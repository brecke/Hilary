/*
 * Copyright 2012 Sakai Foundation (SF) Licensed under the
 * Educational Community License, Version 2.0 (the "License"); you may
 * not use this file except in compliance with the License. You may
 * obtain a copy of the License at
 *
 *     http://www.osedu.org/licenses/ECL-2.0
 *
 * Unless required by applicable law or agreed to in writing,
 * software distributed under the License is distributed on an "AS IS"
 * BASIS, WITHOUT WARRANTIES OR CONDITIONS OF ANY KIND, either express
 * or implied. See the License for the specific language governing
 * permissions and limitations under the License.
 */

var bunyan = require('bunyan');

var config = module.exports.config = {};

// UI related config information. By default, we assume that the UI repostory
// can be found on the same level as the Hilary folder.
config.ui = {
    'path': '../3akai-ux'
};

// Cassandra related config information.
config.cassandra = {
    'hosts': ['127.0.0.1:9160'],
    'keyspace': 'oae',
    'user': '',
    'pass': '',
    'timeout': 3000,
    'replication': 1,
    'strategyClass': 'SimpleStrategy'
};

// The redis related configuration information.
// The `dbIndex` key allows for seperation of actual and unit test data.
// By default redis starts up with 16 DB indexes so there should
// be no need to create one.
// We'll assume that:
//  0 = production
//  1 = unit tests
config.redis = {
    'host': '127.0.0.1',
    'port': 6379,
    'pass': '',
    'dbIndex': 0
};

/**
 * `config.servers`
 *
 * Configuration namespace for servers.
 *
 * @param   {String}    globalAdminAlias        The tenant alias that will be used for the global admins.
 * @param   {String}    globalAdminHost         The hostname on which the global admin server can be reached by users.
 * @param   {Number}    globalAdminPort         The network port on which the global admin express server can run.
 * @param   {Number}    tenantPort              The network port on which the tenant express server can run.
 */
config.servers = {
    // Port on which the global admin server should be initialized
    'globalAdminAlias': 'admin',
    'globalAdminHost': 'admin.oae.com',
    'globalAdminPort': 2000,
    'tenantPort': 2001
};

<<<<<<< HEAD
var tmpDir = process.env.TMP || process.env.TMPDIR || process.env.TEMP || '/tmp' || process.cwd();
tmpDir += '/oae';

/**
 * `config.files`
 *
 * Configuration namespace for files.
 *
 * @param  {String}    uploadDir                The directory where upload files can be buffered before moving them over to the configured storage backend.
 * @param  {Object}    cleaner                  Holds configuration properties for the cleaning job that removes lingering files in the upload directory.
 * @param  {Boolean}   cleaner.enabled          Whether or not the cleaning job should run.
 * @param  {Number}    cleaner.interval         Files that haven't been accessed in this amount (of ms) should be removed.
 */
config.files = {
    'tmpDir': tmpDir,
    'uploadDir': tmpDir + '/uploads',
    'cleaner': {
        'enabled': true,
        'interval': 2*60*60*1000
    }
=======
// Configuration regarding file uploads.
// The `uploadDir` key determines where upload files can be buffered before
// moving them over to the configured storage backend.
// The storage backend can be configured in the Admin UI and can be changed
// at runtime.
var tmpDir = process.env.TMP || process.env.TMPDIR || process.env.TEMP || '/tmp' || process.cwd();
var tmpFilesDir = tmpDir + '/uploads';

config.files = {
    'uploadDir': tmpFilesDir
>>>>>>> 3a4b7627
};

// The configuration that can be used to generate secure HTTP cookies.
// It's strongly recommended that you change this value.
// Make sure that this value is the same accross each app server.
config.cookie = {
    'secret': 'this secret will be used to sign your cookies, change me!'
};

config.log = {
    'streams': [
        {
            'level': 'debug',
            'stream': process.stdout
        }
    ],
    'serializers': {
        'err': bunyan.stdSerializers.err,
        'req': bunyan.stdSerializers.req,
        'res': bunyan.stdSerializers.res
    }
};

// This object holds the configuration for the telemetry monitoring.
// By default telemetry is disabled.
// We currently support two types of publishers:
// * displaying data on the console
// * pushing data to circonus (via httptrap and redis)
config.telemetry = {
    'enabled': false,
    'publisher': 'console',
    'circonus': {
        'url': 'https://trap.noit.circonus.net/module/httptrap/check-uuid/secret-here',
        'circonusInterval': 30000,
        'redisInterval': 20000
    },
    'console': {
        'interval': 5000
    }
};

/**
 * `config.search`
 *
 * Configuration namespace for search.
 *
 * @param  {Object[]}  hosts                    The elastic search hosts/ports with which to communicate. Each element of this array is a hash that has 2 keys: 'host' and 'port'.
 * @param  {Object}    index                    Holds configuration properties for the OAE search index.
 * @param  {String}    index.name               The unique name of the index.
 * @param  {Object}    index.settings           Holds the elastic search index configuration settings, as per http://www.elasticsearch.org/guide/reference/api/admin-indices-create-index.html
 * @param  {Boolean}   [index.destroyOnStartup] Whether or not the index should be destroyed when the server starts up. Do not enable this on a production server. Defaults to `false`.
 * @param  {Boolean}   [processIndexJobs]       Whether or not this node should act as an indexer. Only disable this if you have another dedicated set of machines performing index processing. Defaults to `true`.
 */
config.search = {
    'hosts': [
        {
            'host': 'localhost',
            'port': 9200
        }
    ],
    'index': {
        'name': 'oae',
        'settings': {
            'number_of_shards': 5,
            'number_of_replicas': 1,
            'analysis': {
                'analyzer': {
                    'q': {
                        'type': 'custom',
                        'char_filter': ['html_strip'],
                        'tokenizer': 'letter',
                        'filter': ['lowercase', 'q_edgengram']
                    }
                },
                'filter': {
                    'q_edgengram': {
                        'type': 'edgeNGram',
                        'min_gram': 1,
                        'max_gram': 15
                    }
                }
            }
        },
        'destroyOnStartup': false
    },
    'processIndexJobs': true
};

/**
 * `config.mq`
 *
 * Configuration namespace for the message queue (RabbitMQ).
 *
 * @param   {Object}    connection      The connection description
 * @param   {String}    connection.host The host for the connection
 * @param   {Number}    connection.port The port for the connection
 */
config.mq = {
    'connection': {
        'host': 'localhost',
        'port': 5672
    }
};

/**
 * `config.previews`
 *
 * Configuration namespace for the preview processor.
 *
 * @param {Boolean}     enabled                 Whether or not the preview processor should be running.
 * @param {String}      dir                     A directory that can be used to store temporary files in.
 * @param {Object}      office                  Holds the configuration for anything Office related.
 * @paran {String}      office.binary           The path to the 'soffice.bin' binary that starts up Libre Office. ex: On OS X it is `/Applications/LibreOffice.app/Contents/MacOS/soffice.bin` with a default install.
 * @param {Number}      office.timeout          Defines the timeout (in ms) when the Office process should be killed.
 * @param {Object}      pdf                     Holds the configuration for anything related to PDF splitting.
 * @paran {String}      pdf.binary              The path to the `pdftk` binary that can be used to split a PDF file into a PDF-per-page.
 * @param {Number}      pdf.timeout             Defines the timeout (in ms) when the pdftk process should be killed.
 * @param {Object}      credentials             Holds the credentials that can be used to log on the global admin server.
 * @param {String}      credentials.username    The username to login with on the global admin server.
 * @param {String}      credentials.password    The password to login with on the global admin server.
 */
config.previews = {
    'enabled': false,
    'dir': tmpDir + '/previews',
    'office': {
        'binary': 'soffice.bin',
        'timeout': 120000 
    },
    'pdf': {
        'binary': 'pdftk',
        'timeout': 120000
    },
    'credentials': {
        'username': 'administrator',
        'password': 'administrator'
    }
};

/**
 * `config.signing`
 *
 * Configuration namespace for the signing logic
 * FIXME: once https://github.com/sakaiproject/Hilary/issues/331 is addressed, this config can move to the Global Admin Config.
 *
 * @param   {String}    key     This key will be used to sign URLs like profile pictures, content previews, etc.. . It's vital to the security of the system that you change this in production.
 */
config.signing = {
    'key': 'The default signing key, please change me.'
};

/**
 * `config.activity`
 *
 * Configuration namespace for activities.
 *
 * @param  {Boolean}    [processActivityJobs]           Whether or not this server node should produce and route activities. Defaults to `true`
 * @param  {Number}     [activityTtl]                   The time-to-live (in seconds) for generated activities. After this period of time, an activity in an activity feed is lost permanently. Defaults to 2 weeks
 * @param  {Number}     [aggregateIdleExpiry]           The amount of time (in seconds) an aggregate can be idle until it expires. The "idle" time of an aggregate is reset when a new activity occurs that matches the aggregate. Defaults to 3 hours
 * @param  {Number}     [aggregateMaxExpiry]            An upper-bound on the amount of time (in seconds) for which an aggregate can live. Defaults to 1 day
 * @param  {Number}     [numberOfProcessingBuckets]     The number of buckets available for parallel processing of activities. Defaults to 5
 * @param  {Number}     [collectionExpiry]              The maximum amount of time (in seconds) a processing bucket can be locked for at one time. If this is not long enough for an activity processor to collect the number of activities as configured by `collectionBatchSize`, then it will be possible for multiple processors to collect the same bucket concurrently. This will result in duplicate activities, which is not desired. Defaults to 1 minute
 * @param  {Number}     [maxConcurrentCollections]      The maximum number of concurrent collection cycles that can be active on a process at once. Defaults to 3
 * @param  {Number}     [collectionPollingFrequency]    How often (in seconds) the processing buckets are polled for new activities. If -1, polling will be disabled. If polling is disabled, activities will not function, so do not set to -1 in production. Defaults to 5 seconds.
 * @param  {Number}     [collectionBatchSize]           The number of items to process at a time when collecting bucketed activities. After one batch has been collected, the activity processor will immediately continue to process the next batch from that bucket, and so on. Defaults to 500
 */
config.activity = {
    'processActivityJobs': true,
    'activityTtl': 2 * 7 * 24 * 60 * 60,    // 2 weeks (in seconds)
    'numberOfProcessingBuckets': 5,
    'aggregateIdleExpiry': 3 * 60 * 60,     // 3 hours (in seconds)
    'aggregateMaxExpiry': 24 * 60 * 60,     // 1 day (in seconds)
    'collectionExpiry': 60,                 // 1 minute (in seconds)
    'maxConcurrentCollections': 3,
    'collectionPollingFrequency': 5,        // 5 seconds
    'collectionBatchSize': 500
};

<|MERGE_RESOLUTION|>--- conflicted
+++ resolved
@@ -66,7 +66,6 @@
     'tenantPort': 2001
 };
 
-<<<<<<< HEAD
 var tmpDir = process.env.TMP || process.env.TMPDIR || process.env.TEMP || '/tmp' || process.cwd();
 tmpDir += '/oae';
 
@@ -87,18 +86,6 @@
         'enabled': true,
         'interval': 2*60*60*1000
     }
-=======
-// Configuration regarding file uploads.
-// The `uploadDir` key determines where upload files can be buffered before
-// moving them over to the configured storage backend.
-// The storage backend can be configured in the Admin UI and can be changed
-// at runtime.
-var tmpDir = process.env.TMP || process.env.TMPDIR || process.env.TEMP || '/tmp' || process.cwd();
-var tmpFilesDir = tmpDir + '/uploads';
-
-config.files = {
-    'uploadDir': tmpFilesDir
->>>>>>> 3a4b7627
 };
 
 // The configuration that can be used to generate secure HTTP cookies.
@@ -225,7 +212,7 @@
     'dir': tmpDir + '/previews',
     'office': {
         'binary': 'soffice.bin',
-        'timeout': 120000 
+        'timeout': 120000
     },
     'pdf': {
         'binary': 'pdftk',
