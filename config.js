--- conflicted
+++ resolved
@@ -111,16 +111,6 @@
  *
  * Configuration namespace for search.
  *
-<<<<<<< HEAD
- * @param   {Object[]}  hosts                   The elastic search hosts/ports with which to communicate. Each element of this array is a hash that has 2 keys: 'host' and 'port'.
- * @param   {Object}    index                   Holds configuration properties for the OAE search index.
- * @param   {String}    index.name              The unique name of the index.
- * @param   {Object}    index.settings          Holds the elastic search index configuration settings, as per http://www.elasticsearch.org/guide/reference/api/admin-indices-create-index.html
- * @param   {Boolean}   index.allowAnonRefresh  Whether or not to allow the anonymous user to force-refresh the OAE index. Helpful for tests, but not recommended for production.
- * @param   {Boolean}   index.destroyOnStartup  Whether or not the index should be destroyed when the server starts up. Do not enable this on a production server.
- * @param   {Object}    schemaExtension         An ElasticSearch mapping definition that can be used to extend the existing resource mapping. Use this to add new properties to your schema if you need more control over the properties. For more information, see the ElasticSearch Put Mapping API.
- * @param   {Boolean}   processIndexJobs        Whether or not this node should act as an indexing worker. Defaults to `true` if not specified. It is recommended in production that application nodes serving user requests do not have this enabled, but rather delegate to dedicated indexing workers. This reduces the impact of asynchronous search indexing on user request latency.
-=======
  * @param  {Object[]}  hosts                    The elastic search hosts/ports with which to communicate. Each element of this array is a hash that has 2 keys: 'host' and 'port'.
  * @param  {Object}    index                    Holds configuration properties for the OAE search index.
  * @param  {String}    index.name               The unique name of the index.
@@ -128,7 +118,6 @@
  * @param  {Boolean}   [index.allowAnonRefresh] Whether or not to allow the anonymous user to force-refresh the OAE index. Helpful for tests, but not recommended for production. Defaults to `false`.
  * @param  {Boolean}   [index.destroyOnStartup] Whether or not the index should be destroyed when the server starts up. Do not enable this on a production server. Defaults to `false`.
  * @param  {Boolean}   [processIndexJobs]       Whether or not this node should act as an indexer. Only disable this if you have another dedicated set of machines performing index processing. Defaults to `true`.
->>>>>>> 74b7a4e6
  */
 config.search = {
     'hosts': [
@@ -160,15 +149,10 @@
                 }
             }
         },
-<<<<<<< HEAD
-        'allowAnonRefresh': false
-    },
-    'schemaExtension': {},
-=======
         'allowAnonRefresh': false,
         'destroyOnStartup': false
     },
->>>>>>> 74b7a4e6
+    'schemaExtension': {},
     'processIndexJobs': true
 };
 
@@ -191,7 +175,18 @@
 };
 
 /**
-<<<<<<< HEAD
+ * `config.signing`
+ *
+ * Configuration namespace for the signing logic
+ * FIXME: once https://github.com/sakaiproject/Hilary/issues/331 is addressed, this config can move to the Global Admin Config.
+ *
+ * @param   {String}    key     This key will be used to sign URLs like profile pictures, content previews, etc.. . It's vital to the security of the system that you change this in production.
+ */
+config.signing = {
+    'key': 'The default signing key, please change me.'
+};
+
+/**
  * `config.activity`
  *
  * Configuration namespace for activities.
@@ -209,15 +204,3 @@
  */
 config.activity = {};
 
-=======
- * `config.signing`
- *
- * Configuration namespace for the signing logic
- * FIXME: once https://github.com/sakaiproject/Hilary/issues/331 is addressed, this config can move to the Global Admin Config.
- *
- * @param   {String}    key     This key will be used to sign URLs like profile pictures, content previews, etc.. . It's vital to the security of the system that you change this in production.
- */
-config.signing = {
-    'key': 'The default signing key, please change me.'
-};
->>>>>>> 74b7a4e6
